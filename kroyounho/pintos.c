--- conflicted
+++ resolved
@@ -127,11 +127,9 @@
     int perm = PTE_P | PTE_W;
     if ((uint64_t)&start <= va && va < (uint64_t)&_end_kernel_text)
       perm &= ~PTE_W;
-<<<<<<< HEAD
     // newnew
-=======
     //sadfsadfsadf
->>>>>>> ba1f8287
+
     uint64_t *pte = pml4e_walk(pml4, va, 1);
     if (pte != NULL)
       *pte = pa | perm;
